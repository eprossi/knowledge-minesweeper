--- conflicted
+++ resolved
@@ -107,65 +107,34 @@
     def known_mines(self):
         """
         Returns the set of all cells in self.cells known to be mines.
-        entendi que quando uma sentenca (self) tem um numero de cells igual ao numero de mines
-        ela retorna um set de todas as celulas daquela sentenca como sendo mines. acho q é isto. 
-        """
-<<<<<<< HEAD
-        return {cel for cel in self.cells if len(self.cells)==self.count}
-=======
+        """
         return {cell for cell in self.cells if len(self.cells)==self.count}
->>>>>>> 399aaf8c
 
     def known_safes(self):
         """
         Returns the set of all cells in self.cells known to be safe.
-        se uma sentenca (self) que inclui cells e mine count, tem o count=0, entao todas as cells sao safe
-        retorna cel por cel
-        """
-<<<<<<< HEAD
-        return {cel for cel in self.cells if self.count==0}
-=======
+        """
         return {cell for cell in self.cells if self.count==0}
->>>>>>> 399aaf8c
 
     def mark_mine(self, cell):
         """
         Updates internal knowledge representation given the fact that
         a cell is known to be a mine.
-<<<<<<< HEAD
-        se a celula é uma mina, ao tirar aquela cell do cells, o count cai 1
-        alem disto, pode criar uma outra sentenca com cell unica, e count 1
-        """	
-        if cell in self.cells:
-            self.cells.remove(cell)
-            self.count=-1
-
-
-=======
         """
         if cell in self.cells and self.count>0:
             self.cells-={cell}
             self.count-=1
             self.changed=True
->>>>>>> 399aaf8c
 
 
     def mark_safe(self, cell):
         """
         Updates internal knowledge representation given the fact that
         a cell is known to be safe.
-        se a celula é safe, pode tirar a celula do cells e nao mudar o count
-        pode criar outra sentenca com celula unica e count=0
         """
         if cell in self.cells:
-<<<<<<< HEAD
-            self.cells.remove(cell)
-
-
-=======
             self.cells-={cell}
             self.changed=True
->>>>>>> 399aaf8c
 
 
 class MinesweeperAI():
@@ -189,16 +158,11 @@
         # List of sentences about the game known to be true
         self.knowledge = []
 
-<<<<<<< HEAD
-        # Neighbor's dictionary
-        self.neighbors_dict={}
-=======
         # creates available moves set
         self.available_moves=set()
         for i in range (height):
             for j in range (width):
                 self.available_moves.add((i,j))
->>>>>>> 399aaf8c
 
     def mark_mine(self, cell):
         """
@@ -206,7 +170,6 @@
         to mark that cell as a mine as well.
         """
         self.mines.add(cell)
-        #updates all knowledge by adding safe to list and removing from each sentence
         for sentence in self.knowledge:
             sentence.mark_mine(cell)
 
@@ -216,63 +179,11 @@
         to mark that cell as safe as well.
         """
         self.safes.add(cell)
-        #updates all knowledge by adding safe to list and removing from each sentence
         for sentence in self.knowledge:
             sentence.mark_safe(cell)
 
     def neighboring_cells(self, cell):
         """
-<<<<<<< HEAD
-        takes a cell and returns all neighboring cells
-        updates a dictionary not to run the for loop every time.
-        """
-        try: #if cell already processed for neighbors
-            return self.neighbors_dict[cell]
-        except: #if first time cell is being consulted
-            neighbors=set()
-            for i in range (cell[0]-1, cell[0]+2):
-                for j in range (cell[1]-1, cell[1]+2):
-                    if 0<=i<self.height and 0<=j<self.width and (i,j)!=cell:
-                        neighbors.add((i,j))
-            self.neighbors_dict[cell]=neighbors
-        return neighbors
-
-
-    def looks_for_inferences(self, neighbors, count):
-        """ version 2 of this method"""
-
-        for sentence in self.knowledge:
-            #if new neighbors are a subset of sentence - subtract and adjust count
-            if neighbors.issubset(sentence.cells):
-                sentence.cells-=neighbors
-                sentence.count-=count
-                #  add new mines or safes to list
-                for mine in sentence.known_mines():
-                    self.mines.add(mine)
-                for safe in sentence.known_safes():
-                    self.safes.add(safe)
-
-
-
-
-        """
-        version 1 of this method
-        #makes a copy of mines and safes
-        #runs the loop of all sentences adding known mines and safes to see if new conclusions arrive
-        #stops loop when no more new safes or mines are found
-        while True:
-            mines_copy=self.mines.copy()
-            safes_copy=self.safes.copy()
-     
-            for sentence in self.knowledge:
-                for mine in sentence.known_mines():
-                    self.mines.add(mine)
-                for safe in sentence.known_safes():
-                    self.safes.add(safe)
-            if len(self.mines-mines_copy)==0 and len(self.safes-safes_copy)==0:
-                break
-            """
-=======
         receives a cell and returns all neighboring cells
         """
         neighbors=set()
@@ -328,7 +239,6 @@
             if not subset_change:
                 break
         self.find_conclusion_sentences()
->>>>>>> 399aaf8c
 
     def add_knowledge(self, cell, count):
         """
@@ -346,28 +256,6 @@
                if they can be inferred from existing knowledge
         """
         self.moves_made.add(cell)
-<<<<<<< HEAD
-        self.safes.add(cell)
-        neighbors=self.neighboring_cells(cell)
-        #remove mines from neighbors and adjust count
-        neighbor_count=len(neighbors)
-        neighbors-=self.mines
-        count-=(neighbor_count-len(neighbors))
-        #remove safes from neighbors
-        neighbors-=self.safes
-        # instance new sentence and add it to knowledge base
-        self.knowledge.append(Sentence(neighbors, count))
-        #if count=0 then all neighbours are safe - mark them
-        if count==0:
-            for c in neighbors:
-                self.mark_safe(c)
-        #if count = len(neighbors) then all neighbors are mines. mark them.
-        elif count==len(neighbors):
-            for c in neighbors:
-                self.mark_mine(c)
-        self.looks_for_inferences(neighbors, count)
-
-=======
         self.mark_safe(cell)
 
         #finds neighbors and removes safes
@@ -383,7 +271,6 @@
         #instances a new sentence and appends to knowledge base
         self.knowledge.append(Sentence(neighbors,count))
         self.subtract_subset()
->>>>>>> 399aaf8c
 
 
     def make_safe_move(self):
@@ -398,11 +285,7 @@
         for c in self.safes:
             if c not in self.moves_made:
                 return c
-<<<<<<< HEAD
-                
-=======
-
->>>>>>> 399aaf8c
+
 
     def make_random_move(self):
         """
@@ -411,27 +294,10 @@
             1) have not already been chosen, and
             2) are not known to be mines
         """
-<<<<<<< HEAD
-        """
-        while True:
-            row=random.randrange(self.height)
-            column=random.randrange(self.width)
-            if (row,column) not in self.moves_made and (row,column) not in self.mines:
-                return (row,column)
-            DID NOT USE THIS ONE, BECAUSE IF BAD LUCK, IT COULD RUN INTO INFINITY
-        """
-        #creates a set of possible moves by creating the set of the full board and subtracting moves and mines
-        possible_moves={(i,j) for i in range(self.height) for j in range(self.width)}-self.moves_made-self.mines
-        #return one particular move - because I could not find a way to use set[random], I used list comprehention to transform the set in list and then use random. BETTER WAY?
-        return [item for item in possible_moves][random.randrange(len(possible_moves))]
-        
-        
-=======
         self.available_moves=self.available_moves-self.moves_made-self.mines
         try:
             random_move=self.available_moves.pop()
         except:
             return None
         return random_move
->>>>>>> 399aaf8c
-
+
